--- conflicted
+++ resolved
@@ -1567,24 +1567,16 @@
 	if (efi_enabled)
 		efi_map_memmap();
 
-<<<<<<< HEAD
 	op.cmd             = PHYSDEVOP_SET_IOPL;
 	op.u.set_iopl.iopl = current->thread.io_pl = 1;
 	HYPERVISOR_physdev_op(&op);
 
-	/*
-	 * Parse the ACPI tables for possible boot-time SMP configuration.
-	 */
-	acpi_boot_table_init();
-	acpi_boot_init();
-=======
 	if ( !(xen_start_info.flags & SIF_INITDOMAIN) )
 	{
 	     printk(KERN_INFO "Not running in dom0: Disabling ACPI\n");
 	     acpi_disabled = 1;
              acpi_ht = 0;
 	}
->>>>>>> 8c923d4c
 
  	/*
  	 * Parse the ACPI tables for possible boot-time SMP configuration.
