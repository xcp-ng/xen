/* -*-  Mode:C; c-basic-offset:4; tab-width:4; indent-tabs-mode:nil -*-
 ****************************************************************************
 * (C) 2002-2003 - Rolf Neugebauer - Intel Research Cambridge
 * (C) 2002-2003 University of Cambridge
 * (C) 2004      - Mark Williamson - Intel Research Cambridge
 ****************************************************************************
 *
 *        File: common/schedule.c
 *      Author: Rolf Neugebauer & Keir Fraser
 *              Updated for generic API by Mark Williamson
 * 
 * Description: Generic CPU scheduling code
 *              implements support functionality for the Xen scheduler API.
 *
 */

#include <xen/config.h>
#include <xen/init.h>
#include <xen/lib.h>
#include <xen/sched.h>
#include <xen/delay.h>
#include <xen/event.h>
#include <xen/time.h>
#include <xen/ac_timer.h>
#include <xen/perfc.h>
#include <xen/sched-if.h>
#include <xen/softirq.h>
#include <xen/trace.h>
#include <public/sched_ctl.h>

/* opt_sched: scheduler - default to Borrowed Virtual Time */
static char opt_sched[10] = "bvt";
string_param("sched", opt_sched);

/*#define WAKE_HISTO*/
/*#define BLOCKTIME_HISTO*/

#if defined(WAKE_HISTO)
#define BUCKETS 31
#elif defined(BLOCKTIME_HISTO)
#define BUCKETS 200
#endif

#define TIME_SLOP      (s32)MICROSECS(50)     /* allow time to slip a bit */

/*
 * TODO MAW pull trace-related #defines out of here and into an auto-generated
 * header file later on!
 */
#define TRC_SCHED_DOM_ADD             0x00010000
#define TRC_SCHED_DOM_REM             0x00010001
#define TRC_SCHED_WAKE                0x00010002
#define TRC_SCHED_BLOCK               0x00010003
#define TRC_SCHED_YIELD               0x00010004
#define TRC_SCHED_SET_TIMER           0x00010005
#define TRC_SCHED_CTL                 0x00010006
#define TRC_SCHED_ADJDOM              0x00010007
#define TRC_SCHED_RESCHED             0x00010008
#define TRC_SCHED_SWITCH              0x00010009
#define TRC_SCHED_S_TIMER_FN          0x0001000A
#define TRC_SCHED_T_TIMER_FN          0x0001000B
#define TRC_SCHED_DOM_TIMER_FN        0x0001000C

/* Various timer handlers. */
static void s_timer_fn(unsigned long unused);
static void t_timer_fn(unsigned long unused);
static void dom_timer_fn(unsigned long data);

/* This is global for now so that private implementations can reach it */
schedule_data_t schedule_data[NR_CPUS];

extern struct scheduler sched_bvt_def;
// extern struct scheduler sched_rrobin_def;
// extern struct scheduler sched_atropos_def;
static struct scheduler *schedulers[] = { 
    &sched_bvt_def,
//     &sched_rrobin_def,
//     &sched_atropos_def,
    NULL
};

/* Operations for the current scheduler. */
static struct scheduler ops;

#define SCHED_OP(fn, ...)                                 \
         (( ops.fn != NULL ) ? ops.fn( __VA_ARGS__ )      \
          : (typeof(ops.fn(__VA_ARGS__)))0 )

/* Per-CPU periodic timer sends an event to the currently-executing domain. */
static struct ac_timer t_timer[NR_CPUS]; 

void free_domain_struct(struct domain *d)
{
    struct exec_domain *ed;

    SCHED_OP(free_task, d);
    for_each_exec_domain(d, ed)
        arch_free_exec_domain_struct(ed);
    arch_free_domain_struct(d);
}

struct exec_domain *alloc_exec_domain_struct(struct domain *d,
                                             unsigned long vcpu)
{
    struct exec_domain *ed, *edc;

    ASSERT( d->exec_domain[vcpu] == NULL );

    if ( (ed = arch_alloc_exec_domain_struct()) == NULL )
        return NULL;

    memset(ed, 0, sizeof(*ed));

    d->exec_domain[vcpu] = ed;
    ed->domain = d;
    ed->eid = vcpu;

    if ( SCHED_OP(alloc_task, ed) < 0 )
        goto out;

    if (vcpu != 0) {
        ed->vcpu_info = &d->shared_info->vcpu_data[ed->eid];

        for_each_exec_domain(d, edc) {
            if (edc->ed_next_list == NULL || edc->ed_next_list->eid > vcpu)
                break;
        }
        ed->ed_next_list = edc->ed_next_list;
        edc->ed_next_list = ed;

        if (test_bit(EDF_CPUPINNED, &edc->ed_flags)) {
            ed->processor = (edc->processor + 1) % smp_num_cpus;
            set_bit(EDF_CPUPINNED, &ed->ed_flags);
        } else {
            ed->processor = (edc->processor + 1) % smp_num_cpus;  /* XXX */
        }
    }

    return ed;

 out:
    d->exec_domain[vcpu] = NULL;
    arch_free_exec_domain_struct(ed);

    return NULL;
}

struct domain *alloc_domain_struct(void)
{
    struct domain *d;

    if ( (d = arch_alloc_domain_struct()) == NULL )
        return NULL;
    
    memset(d, 0, sizeof(*d));

    if ( alloc_exec_domain_struct(d, 0) == NULL )
        goto out;

    return d;

 out:
    arch_free_domain_struct(d);
    return NULL;
}

/*
 * Add and remove a domain
 */
void sched_add_domain(struct exec_domain *ed) 
{
    struct domain *d = ed->domain;

    /* Must be unpaused by control software to start execution. */
    set_bit(EDF_CTRLPAUSE, &ed->ed_flags);

    if ( d->id != IDLE_DOMAIN_ID )
    {
        /* Initialise the per-domain timer. */
        init_ac_timer(&ed->timer);
        ed->timer.cpu      = ed->processor;
        ed->timer.data     = (unsigned long)ed;
        ed->timer.function = &dom_timer_fn;
    }
    else
    {
        schedule_data[ed->processor].idle = ed;
    }

    SCHED_OP(add_task, ed);

    TRACE_2D(TRC_SCHED_DOM_ADD, d->id, ed);
}

void sched_rem_domain(struct exec_domain *ed) 
{

    rem_ac_timer(&ed->timer);
    SCHED_OP(rem_task, ed);
    TRACE_3D(TRC_SCHED_DOM_REM, ed->domain->id, ed->eid, ed);
}

void init_idle_task(void)
{
    if ( SCHED_OP(init_idle_task, current) < 0 )
        BUG();
}

void domain_sleep(struct exec_domain *d)
{
    unsigned long flags;

    spin_lock_irqsave(&schedule_data[d->processor].schedule_lock, flags);

    if ( likely(!domain_runnable(d)) )
        SCHED_OP(sleep, d);

    spin_unlock_irqrestore(&schedule_data[d->processor].schedule_lock, flags);
 
    /* Synchronous. */
    while ( test_bit(EDF_RUNNING, &d->ed_flags) && !domain_runnable(d) )
    {
        smp_mb();
        cpu_relax();
    }
}

void domain_wake(struct exec_domain *ed)
{
    unsigned long flags;

    spin_lock_irqsave(&schedule_data[ed->processor].schedule_lock, flags);

    if ( likely(domain_runnable(ed)) )
    {
        TRACE_2D(TRC_SCHED_WAKE, ed->domain->id, ed);
        SCHED_OP(wake, ed);
#ifdef WAKE_HISTO
        ed->wokenup = NOW();
#endif
    }
    
    clear_bit(EDF_MIGRATED, &ed->ed_flags);
    
    spin_unlock_irqrestore(&schedule_data[ed->processor].schedule_lock, flags);
}

/* Block the currently-executing domain until a pertinent event occurs. */
long do_block(void)
{
    ASSERT(current->domain->id != IDLE_DOMAIN_ID);
    current->vcpu_info->evtchn_upcall_mask = 0;
    set_bit(EDF_BLOCKED, &current->ed_flags);
    TRACE_2D(TRC_SCHED_BLOCK, current->domain->id, current);
    __enter_scheduler();
    return 0;
}

/* Voluntarily yield the processor for this allocation. */
static long do_yield(void)
{
    TRACE_2D(TRC_SCHED_YIELD, current->domain->id, current);
    __enter_scheduler();
    return 0;
}

/*
 * Demultiplex scheduler-related hypercalls.
 */
long do_sched_op(unsigned long op)
{
    long ret = 0;

    switch ( op & SCHEDOP_cmdmask ) 
    {

    case SCHEDOP_yield:
    {
        ret = do_yield();
        break;
    }

    case SCHEDOP_block:
    {
        ret = do_block();
        break;
    }

    case SCHEDOP_shutdown:
    {
        domain_shutdown((u8)(op >> SCHEDOP_reasonshift));
        break;
    }

    default:
        ret = -ENOSYS;
    }

    return ret;
}

/* Per-domain one-shot-timer hypercall. */
long do_set_timer_op(unsigned long timeout_hi, unsigned long timeout_lo)
{
    struct exec_domain *p = current;

    rem_ac_timer(&p->timer);
    
    if ( (timeout_hi != 0) || (timeout_lo != 0) )
    {
        p->timer.expires = ((s_time_t)timeout_hi<<32) | ((s_time_t)timeout_lo);
        add_ac_timer(&p->timer);
    }

    TRACE_5D(TRC_SCHED_SET_TIMER, p->domain->id, p->eid, p, timeout_hi,
             timeout_lo);

    return 0;
}

/** sched_id - fetch ID of current scheduler */
int sched_id()
{
    return ops.sched_id;
}

long sched_ctl(struct sched_ctl_cmd *cmd)
{
    TRACE_0D(TRC_SCHED_CTL);

    if ( cmd->sched_id != ops.sched_id )
        return -EINVAL;

    return SCHED_OP(control, cmd);
}


/* Adjust scheduling parameter for a given domain. */
long sched_adjdom(struct sched_adjdom_cmd *cmd)
{
    struct domain *d;

    if ( cmd->sched_id != ops.sched_id )
        return -EINVAL;

    if ( cmd->direction != SCHED_INFO_PUT && cmd->direction != SCHED_INFO_GET )
        return -EINVAL;

    d = find_domain_by_id(cmd->domain);
    if ( d == NULL )
        return -ESRCH;

    TRACE_1D(TRC_SCHED_ADJDOM, d->id);

    spin_lock_irq(&schedule_data[d->exec_domain[0]->processor].schedule_lock);
    SCHED_OP(adjdom, d, cmd);
    spin_unlock_irq(&schedule_data[d->exec_domain[0]->processor].schedule_lock);

    put_domain(d);
    return 0;
}

/* 
 * The main function
 * - deschedule the current domain (scheduler independent).
 * - pick a new domain (scheduler dependent).
 */
void __enter_scheduler(void)
{
    struct exec_domain *prev = current, *next = NULL;
    int                 cpu = prev->processor;
    s_time_t            now;
    task_slice_t        next_slice;
    s32                 r_time;     /* time for new dom to run */

<<<<<<< HEAD
    if ( !is_idle_task(current->domain) )
    {
        LOCK_BIGLOCK(current->domain);
        cleanup_writable_pagetable(prev->domain);
        UNLOCK_BIGLOCK(current->domain);
    }

=======
>>>>>>> f1823941
    perfc_incrc(sched_run);
    
    spin_lock_irq(&schedule_data[cpu].schedule_lock);
 
    now = NOW();

    rem_ac_timer(&schedule_data[cpu].s_timer);
    
    ASSERT(!in_irq());

    if ( test_bit(EDF_BLOCKED, &prev->ed_flags) )
    {
        /* This check is needed to avoid a race condition. */
        if ( event_pending(prev) )
            clear_bit(EDF_BLOCKED, &prev->ed_flags);
        else
            SCHED_OP(do_block, prev);
    }

    prev->cpu_time += now - prev->lastschd;

    /* get policy-specific decision on scheduling... */
    next_slice = ops.do_schedule(now);

    r_time = next_slice.time;
    next = next_slice.task;
    
    schedule_data[cpu].curr = next;
    
    next->lastschd = now;

    /* reprogramm the timer */
    schedule_data[cpu].s_timer.expires  = now + r_time;
    add_ac_timer(&schedule_data[cpu].s_timer);

    /* Must be protected by the schedule_lock! */
    set_bit(EDF_RUNNING, &next->ed_flags);

    spin_unlock_irq(&schedule_data[cpu].schedule_lock);

    /* Ensure that the domain has an up-to-date time base. */
    if ( !is_idle_task(next->domain) )
        update_dom_time(next->domain);

    if ( unlikely(prev == next) )
        return;
    
    perfc_incrc(sched_ctx);

    cleanup_writable_pagetable(prev);

#if defined(WAKE_HISTO)
    if ( !is_idle_task(next) && next->wokenup ) {
        ulong diff = (ulong)(now - next->wokenup);
        diff /= (ulong)MILLISECS(1);
        if (diff <= BUCKETS-2)  schedule_data[cpu].hist[diff]++;
        else                    schedule_data[cpu].hist[BUCKETS-1]++;
    }
    next->wokenup = (s_time_t)0;
#elif defined(BLOCKTIME_HISTO)
    prev->lastdeschd = now;
    if ( !is_idle_task(next) )
    {
        ulong diff = (ulong)((now - next->lastdeschd) / MILLISECS(10));
        if (diff <= BUCKETS-2)  schedule_data[cpu].hist[diff]++;
        else                    schedule_data[cpu].hist[BUCKETS-1]++;
    }
#endif

    TRACE_2D(TRC_SCHED_SWITCH, next->domain->id, next);

    switch_to(prev, next);

    /*
     * We do this late on because it doesn't need to be protected by the
     * schedule_lock, and because we want this to be the very last use of
     * 'prev' (after this point, a dying domain's info structure may be freed
     * without warning). 
     */
    clear_bit(EDF_RUNNING, &prev->ed_flags);

    /* Mark a timer event for the newly-scheduled domain. */
    if ( !is_idle_task(next->domain) )
        send_guest_virq(next, VIRQ_TIMER);
    
    schedule_tail(next);

    BUG();
}

/* No locking needed -- pointer comparison is safe :-) */
int idle_cpu(int cpu)
{
    struct exec_domain *p = schedule_data[cpu].curr;
    return p == idle_task[cpu];
}


/****************************************************************************
 * Timers: the scheduler utilises a number of timers
 * - s_timer: per CPU timer for preemption and scheduling decisions
 * - t_timer: per CPU periodic timer to send timer interrupt to current dom
 * - dom_timer: per domain timer to specifiy timeout values
 ****************************************************************************/

/* The scheduler timer: force a run through the scheduler*/
static void s_timer_fn(unsigned long unused)
{
    TRACE_0D(TRC_SCHED_S_TIMER_FN);
    raise_softirq(SCHEDULE_SOFTIRQ);
    perfc_incrc(sched_irq);
}

/* Periodic tick timer: send timer event to current domain*/
static void t_timer_fn(unsigned long unused)
{
    struct exec_domain *ed = current;

    TRACE_0D(TRC_SCHED_T_TIMER_FN);

    if ( !is_idle_task(ed->domain) )
    {
        update_dom_time(ed->domain);
        send_guest_virq(ed, VIRQ_TIMER);
    }

    t_timer[ed->processor].expires = NOW() + MILLISECS(10);
    add_ac_timer(&t_timer[ed->processor]);
}

/* Domain timer function, sends a virtual timer interrupt to domain */
static void dom_timer_fn(unsigned long data)
{
    struct exec_domain *ed = (struct exec_domain *)data;

    TRACE_0D(TRC_SCHED_DOM_TIMER_FN);
    update_dom_time(ed->domain);
    send_guest_virq(ed, VIRQ_TIMER);
}

/* Initialise the data structures. */
void __init scheduler_init(void)
{
    int i;

    open_softirq(SCHEDULE_SOFTIRQ, __enter_scheduler);

    for ( i = 0; i < NR_CPUS; i++ )
    {
        spin_lock_init(&schedule_data[i].schedule_lock);
        schedule_data[i].curr = &idle0_exec_domain;
        
        init_ac_timer(&schedule_data[i].s_timer);
        schedule_data[i].s_timer.cpu      = i;
        schedule_data[i].s_timer.data     = 2;
        schedule_data[i].s_timer.function = &s_timer_fn;

        init_ac_timer(&t_timer[i]);
        t_timer[i].cpu      = i;
        t_timer[i].data     = 3;
        t_timer[i].function = &t_timer_fn;
    }

    schedule_data[0].idle = &idle0_exec_domain;

    for ( i = 0; schedulers[i] != NULL; i++ )
    {
        ops = *schedulers[i];
        if ( strcmp(ops.opt_name, opt_sched) == 0 )
            break;
    }
    
    if ( schedulers[i] == NULL )
        printk("Could not find scheduler: %s\n", opt_sched);

    printk("Using scheduler: %s (%s)\n", ops.name, ops.opt_name);

    if ( SCHED_OP(init_scheduler) < 0 )
        panic("Initialising scheduler failed!");
}

/*
 * Start a scheduler for each CPU
 * This has to be done *after* the timers, e.g., APICs, have been initialised
 */
void schedulers_start(void) 
{   
    s_timer_fn(0);
    smp_call_function((void *)s_timer_fn, NULL, 1, 1);

    t_timer_fn(0);
    smp_call_function((void *)t_timer_fn, NULL, 1, 1);
}


void dump_runq(unsigned char key)
{
    s_time_t      now = NOW();
    int           i;
    unsigned long flags;

    local_irq_save(flags);

    printk("Scheduler: %s (%s)\n", ops.name, ops.opt_name);
    SCHED_OP(dump_settings);
    printk("NOW=0x%08X%08X\n",  (u32)(now>>32), (u32)now); 

    for ( i = 0; i < smp_num_cpus; i++ )
    {
        spin_lock(&schedule_data[i].schedule_lock);
        printk("CPU[%02d] ", i);
        SCHED_OP(dump_cpu_state,i);
        spin_unlock(&schedule_data[i].schedule_lock);
    }

    local_irq_restore(flags);
}

#if defined(WAKE_HISTO) || defined(BLOCKTIME_HISTO)
void print_sched_histo(unsigned char key)
{
    int i, j, k;
    for ( k = 0; k < smp_num_cpus; k++ )
    {
        j = 0;
        printf ("CPU[%02d]: scheduler latency histogram (ms:[count])\n", k);
        for ( i = 0; i < BUCKETS; i++ )
        {
            if ( schedule_data[k].hist[i] != 0 )
            {
                if ( i < BUCKETS-1 )
                    printk("%2d:[%7u]    ", i, schedule_data[k].hist[i]);
                else
                    printk(" >:[%7u]    ", schedule_data[k].hist[i]);
                if ( !(++j % 5) )
                    printk("\n");
            }
        }
        printk("\n");
    }
      
}
void reset_sched_histo(unsigned char key)
{
    int i, j;
    for ( j = 0; j < smp_num_cpus; j++ )
        for ( i=0; i < BUCKETS; i++ ) 
            schedule_data[j].hist[i] = 0;
}
#else
void print_sched_histo(unsigned char key) { }
void reset_sched_histo(unsigned char key) { }
#endif<|MERGE_RESOLUTION|>--- conflicted
+++ resolved
@@ -373,16 +373,6 @@
     task_slice_t        next_slice;
     s32                 r_time;     /* time for new dom to run */
 
-<<<<<<< HEAD
-    if ( !is_idle_task(current->domain) )
-    {
-        LOCK_BIGLOCK(current->domain);
-        cleanup_writable_pagetable(prev->domain);
-        UNLOCK_BIGLOCK(current->domain);
-    }
-
-=======
->>>>>>> f1823941
     perfc_incrc(sched_run);
     
     spin_lock_irq(&schedule_data[cpu].schedule_lock);
@@ -432,7 +422,12 @@
     
     perfc_incrc(sched_ctx);
 
-    cleanup_writable_pagetable(prev);
+    if ( !is_idle_task(current->domain) )
+    {
+        LOCK_BIGLOCK(current->domain);
+        cleanup_writable_pagetable(prev->domain);
+        UNLOCK_BIGLOCK(current->domain);
+    }
 
 #if defined(WAKE_HISTO)
     if ( !is_idle_task(next) && next->wokenup ) {
