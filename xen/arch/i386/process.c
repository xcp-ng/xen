/*
 *  linux/arch/i386/kernel/process.c
 *
 *  Copyright (C) 1995  Linus Torvalds
 *
 *  Pentium III FXSR, SSE support
 *	Gareth Hughes <gareth@valinux.com>, May 2000
 */

/*
 * This file handles the architecture-dependent parts of process handling..
 */

#define __KERNEL_SYSCALLS__
#include <xen/config.h>
#include <xen/lib.h>
#include <xen/errno.h>
#include <xen/sched.h>
#include <xen/smp.h>
#include <asm/ptrace.h>
#include <xen/delay.h>
#include <xen/interrupt.h>
#include <asm/mc146818rtc.h>

#include <asm/system.h>
#include <asm/io.h>
#include <asm/processor.h>
#include <asm/desc.h>
#include <asm/i387.h>
#include <asm/mpspec.h>
#include <asm/ldt.h>

<<<<<<< HEAD
#include <xen/irq.h>
#include <xen/event.h>
=======
#include <xeno/irq.h>
#include <xeno/event.h>
#include <xeno/shadow.h>
>>>>>>> 1cfe846d

int hlt_counter;

void disable_hlt(void)
{
    hlt_counter++;
}

void enable_hlt(void)
{
    hlt_counter--;
}

/*
 * We use this if we don't have any better
 * idle routine..
 */
static void default_idle(void)
{
    if (!hlt_counter) {
        __cli();
        if (!current->hyp_events && !softirq_pending(smp_processor_id()))
            safe_halt();
        else
            __sti();
    }
}

void continue_cpu_idle_loop(void)
{
    int cpu = smp_processor_id();
    for ( ; ; )
    {
        irq_stat[cpu].idle_timestamp = jiffies;
        while (!current->hyp_events && !softirq_pending(cpu))
            default_idle();
        do_hyp_events();
        do_softirq();
    }
}

void startup_cpu_idle_loop(void)
{
    /* Just some sanity to ensure that the scheduler is set up okay. */
    ASSERT(current->domain == IDLE_DOMAIN_ID);
    (void)wake_up(current);
    __enter_scheduler();

    /*
     * Declares CPU setup done to the boot processor.
     * Therefore memory barrier to ensure state is visible.
     */
    smp_mb();
    init_idle();

    continue_cpu_idle_loop();
}

static long no_idt[2];
static int reboot_mode;
int reboot_thru_bios = 0;

#ifdef CONFIG_SMP
int reboot_smp = 0;
static int reboot_cpu = -1;
/* shamelessly grabbed from lib/vsprintf.c for readability */
#define is_digit(c)	((c) >= '0' && (c) <= '9')
#endif


static inline void kb_wait(void)
{
    int i;

    for (i=0; i<0x10000; i++)
        if ((inb_p(0x64) & 0x02) == 0)
            break;
}


void machine_restart(char * __unused)
{
    extern int opt_noreboot;
#ifdef CONFIG_SMP
    int cpuid;
#endif
	
    if ( opt_noreboot )
    {
        printk("Reboot disabled on cmdline: require manual reset\n");
        for ( ; ; ) __asm__ __volatile__ ("hlt");
    }

#ifdef CONFIG_SMP
    cpuid = GET_APIC_ID(apic_read(APIC_ID));

    if (reboot_smp) {

        /* check to see if reboot_cpu is valid 
           if its not, default to the BSP */
        if ((reboot_cpu == -1) ||  
            (reboot_cpu > (NR_CPUS -1))  || 
            !(phys_cpu_present_map & (1<<cpuid))) 
            reboot_cpu = boot_cpu_physical_apicid;

        reboot_smp = 0;  /* use this as a flag to only go through this once*/
        /* re-run this function on the other CPUs
           it will fall though this section since we have 
           cleared reboot_smp, and do the reboot if it is the
           correct CPU, otherwise it halts. */
        if (reboot_cpu != cpuid)
            smp_call_function((void *)machine_restart , NULL, 1, 0);
    }

    /* if reboot_cpu is still -1, then we want a tradional reboot, 
       and if we are not running on the reboot_cpu,, halt */
    if ((reboot_cpu != -1) && (cpuid != reboot_cpu)) {
        for (;;)
            __asm__ __volatile__ ("hlt");
    }
    /*
     * Stop all CPUs and turn off local APICs and the IO-APIC, so
     * other OSs see a clean IRQ state.
     */
    smp_send_stop();
    disable_IO_APIC();
#endif

    if(!reboot_thru_bios) {
        /* rebooting needs to touch the page at absolute addr 0 */
        *((unsigned short *)__va(0x472)) = reboot_mode;
        for (;;) {
            int i;
            for (i=0; i<100; i++) {
                kb_wait();
                udelay(50);
                outb(0xfe,0x64);         /* pulse reset low */
                udelay(50);
            }
            /* That didn't work - force a triple fault.. */
            __asm__ __volatile__("lidt %0": :"m" (no_idt));
            __asm__ __volatile__("int3");
        }
    }

    panic("Need to reinclude BIOS reboot code\n");
}

void machine_halt(void)
{
    machine_restart(0);
}

void machine_power_off(void)
{
    machine_restart(0);
}

void new_thread(struct task_struct *p,
                unsigned long start_pc,
                unsigned long start_stack,
                unsigned long start_info)
{
    execution_context_t *ec = &p->shared_info->execution_context;

    /*
     * Initial register values:
     *  DS,ES,FS,GS = FLAT_RING1_DS
     *       CS:EIP = FLAT_RING1_CS:start_pc
     *       SS:ESP = FLAT_RING1_DS:start_stack
     *          ESI = start_info
     *  [EAX,EBX,ECX,EDX,EDI,EBP are zero]
     */
    ec->ds = ec->es = ec->fs = ec->gs = ec->ss = FLAT_RING1_DS;
    ec->cs = FLAT_RING1_CS;
    ec->eip = start_pc;
    ec->esp = start_stack;
    ec->esi = start_info;

    __save_flags(ec->eflags);
    ec->eflags |= X86_EFLAGS_IF;

    /* No fast trap at start of day. */
    SET_DEFAULT_FAST_TRAP(&p->thread);
}


/*
 * This special macro can be used to load a debugging register
 */
#define loaddebug(thread,register) \
		__asm__("movl %0,%%db" #register  \
			: /* no output */ \
			:"r" (thread->debugreg[register]))

void switch_to(struct task_struct *prev_p, struct task_struct *next_p)
{
    struct thread_struct *next = &next_p->thread;
    struct tss_struct *tss = init_tss + smp_processor_id();
    execution_context_t *stack_ec = get_execution_context();

    __cli();

    /* Switch guest general-register state. */
    if ( !is_idle_task(prev_p) )
    {
        memcpy(&prev_p->shared_info->execution_context, 
               stack_ec, 
               sizeof(*stack_ec));
        unlazy_fpu(prev_p);
        CLEAR_FAST_TRAP(&prev_p->thread);
    }

    if ( !is_idle_task(next_p) )
    {
        memcpy(stack_ec,
               &next_p->shared_info->execution_context,
               sizeof(*stack_ec));

        /*
         * This is sufficient! If the descriptor DPL differs from CS RPL then 
         * we'll #GP. If DS, ES, FS, GS are DPL 0 then they'll be cleared 
         * automatically. If SS RPL or DPL differs from CS RPL then we'll #GP.
         */
        if ( (stack_ec->cs & 3) == 0 )
            stack_ec->cs = FLAT_RING1_CS;
        if ( (stack_ec->ss & 3) == 0 )
            stack_ec->ss = FLAT_RING1_DS;

        SET_FAST_TRAP(&next_p->thread);

        /* Switch the guest OS ring-1 stack. */
        tss->esp1 = next->guestos_sp;
        tss->ss1  = next->guestos_ss;

        /* Maybe switch the debug registers. */
        if ( next->debugreg[7] )
        {
            loaddebug(next, 0);
            loaddebug(next, 1);
            loaddebug(next, 2);
            loaddebug(next, 3);
            /* no 4 and 5 */
            loaddebug(next, 6);
            loaddebug(next, 7);
        }
    }

    /* Switch page tables.  */
    if( next_p->mm.shadow_mode )
      {
	check_pagetable( next_p, next_p->mm.pagetable, "switch" );
	write_cr3_counted(pagetable_val(next_p->mm.shadow_table));
      }
    else
      write_cr3_counted(pagetable_val(next_p->mm.pagetable));

    set_current(next_p);

    /* Switch GDT and LDT. */
    __asm__ __volatile__ ("lgdt %0" : "=m" (*next_p->mm.gdt));
    load_LDT(next_p);

    __sti();
}


/* XXX Currently the 'domain' field is ignored! XXX */
long do_iopl(domid_t domain, unsigned int new_io_pl)
{
    execution_context_t *ec = get_execution_context();
    ec->eflags = (ec->eflags & 0xffffcfff) | ((new_io_pl&3) << 12);
    return 0;
}<|MERGE_RESOLUTION|>--- conflicted
+++ resolved
@@ -29,15 +29,9 @@
 #include <asm/i387.h>
 #include <asm/mpspec.h>
 #include <asm/ldt.h>
-
-<<<<<<< HEAD
 #include <xen/irq.h>
 #include <xen/event.h>
-=======
-#include <xeno/irq.h>
-#include <xeno/event.h>
-#include <xeno/shadow.h>
->>>>>>> 1cfe846d
+#include <xen/shadow.h>
 
 int hlt_counter;
 
