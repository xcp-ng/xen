--- conflicted
+++ resolved
@@ -23,7 +23,9 @@
  * within a page table are directly modified.  Thus, the following
  * hook is made available.
  */
-<<<<<<< HEAD
+#define set_pte_batched(pteptr, pteval) \
+queue_l1_entry_update(pteptr, (pteval).pte_low)
+
 #ifdef CONFIG_SMP
 #define set_pte(pteptr, pteval) xen_l1_entry_update(pteptr, (pteval).pte_low)
 #if 0
@@ -34,20 +36,9 @@
 #endif
 #define set_pte_atomic(pteptr, pteval) set_pte(pteptr, pteval)
 #else
-#ifdef CONFIG_XEN_WRITABLE_PAGETABLES
-#define set_pte(pteptr, pteval) (*(pteptr) = pteval)
-#define set_pte_atomic(pteptr, pteval) (*(pteptr) = pteval)
-#else
-#define set_pte(pteptr, pteval) xen_l1_entry_update(pteptr, (pteval).pte_low)
-#define set_pte_atomic(pteptr, pteval) xen_l1_entry_update(pteptr, (pteval).pte_low)
-#endif
-#endif
-=======
-#define set_pte_batched(pteptr, pteval) \
-queue_l1_entry_update(pteptr, (pteval).pte_low)
 #define set_pte(pteptr, pteval) (*(pteptr) = pteval)
 #define set_pte_atomic(pteptr, pteval) set_pte(pteptr,pteval)
->>>>>>> ce199230
+#endif
 /*
  * (pmds are folded into pgds so this doesn't get actually called,
  * but the define is needed for a generic inline function.)
