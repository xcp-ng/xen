--- conflicted
+++ resolved
@@ -15,7 +15,6 @@
 #include <sys/stat.h>
 #include <stdarg.h>
 #include "blockstore.h"
-#include "parallax-threaded.h"
 
 #define BLOCKSTORE_REMOTE
 //#define BSDEBUG
@@ -464,23 +463,12 @@
         fprintf(stderr, "readblock recv short (%u)\n", len);
         goto err;
     }
-<<<<<<< HEAD
-    /* akw: memory leak here? */
-    /*
-    if ((block = malloc(BLOCK_SIZE)) == NULL) {
-        perror("readblock malloc");
-        goto err;
-    }
-    */
-    //memcpy(block, qe->message.block, BLOCK_SIZE);
-=======
     /* if ((block = malloc(BLOCK_SIZE)) == NULL) {
         perror("readblock malloc");
         goto err;
     }
     memcpy(block, qe->message.block, BLOCK_SIZE);
     */    
->>>>>>> 34b11086
     block = qe->block;
 
     free((void *)qe);
@@ -802,6 +790,7 @@
 
 #else /* /BLOCKSTORE_REMOTE */
 
+static int block_fp = -1;
  
 /**
  * readblock: read a block from disk
@@ -812,36 +801,21 @@
 
 void *readblock(u64 id) {
     void *block;
-    int block_fp;
-    
-    block_fp = open("blockstore.dat", O_RDONLY | O_CREAT | O_LARGEFILE, 0644);
-
-    if (block_fp < 0) {
-        perror("open");
-        return NULL;
-    }
-    
     if (lseek64(block_fp, ((off64_t) id - 1LL) * BLOCK_SIZE, SEEK_SET) < 0) {
-        printf ("%Ld ", id);
         printf ("%Ld\n", (id - 1) * BLOCK_SIZE);
         perror("readblock lseek");
-        goto err;
+        return NULL;
     }
     if ((block = malloc(BLOCK_SIZE)) == NULL) {
         perror("readblock malloc");
-        goto err;
+        return NULL;
     }
     if (read(block_fp, block, BLOCK_SIZE) != BLOCK_SIZE) {
         perror("readblock read");
         free(block);
-        goto err;
-    }
-    close(block_fp);
+        return NULL;
+    }
     return block;
-    
-err:
-    close(block_fp);
-    return NULL;
 }
 
 /**
@@ -852,30 +826,15 @@
  *   @return: zero on success, -1 on failure
  */
 int writeblock(u64 id, void *block) {
-    
-    int block_fp;
-    
-    block_fp = open("blockstore.dat", O_RDWR | O_CREAT | O_LARGEFILE, 0644);
-
-    if (block_fp < 0) {
-        perror("open");
-        return -1;
-    }
-
     if (lseek64(block_fp, ((off64_t) id - 1LL) * BLOCK_SIZE, SEEK_SET) < 0) {
         perror("writeblock lseek");
-        goto err;
+        return -1;
     }
     if (write(block_fp, block, BLOCK_SIZE) < 0) {
         perror("writeblock write");
-        goto err;
-    }
-    close(block_fp);
+        return -1;
+    }
     return 0;
-
-err:
-    close(block_fp);
-    return -1;
 }
 
 /**
@@ -884,41 +843,30 @@
  *
  *   @return: new id of block on disk
  */
+static u64 lastblock = 0;
 
 u64 allocblock(void *block) {
     u64 lb;
-    off64_t pos;
-    int block_fp;
-    
-    block_fp = open("blockstore.dat", O_RDWR | O_CREAT | O_LARGEFILE, 0644);
-
-    if (block_fp < 0) {
-        perror("open");
-        return 0;
-    }
-
-    pos = lseek64(block_fp, 0, SEEK_END);
+    off64_t pos = lseek64(block_fp, 0, SEEK_END);
     if (pos == (off64_t)-1) {
         perror("allocblock lseek");
-        goto err;
+        return 0;
     }
     if (pos % BLOCK_SIZE != 0) {
         fprintf(stderr, "file size not multiple of %d\n", BLOCK_SIZE);
-        goto err;
+        return 0;
     }
     if (write(block_fp, block, BLOCK_SIZE) != BLOCK_SIZE) {
         perror("allocblock write");
-        goto err;
+        return 0;
     }
     lb = pos / BLOCK_SIZE + 1;
-//printf("alloc(%Ld)\n", lb);
-    close(block_fp);
+    
+    if (lb <= lastblock)
+        printf("[*** %Ld alredy allocated! ***]\n", lb);
+    
+    lastblock = lb;
     return lb;
-    
-err:
-    close(block_fp);
-    return 0;
-    
 }
 
 /**
@@ -960,139 +908,14 @@
         free(block);
 }
 
-static freeblock_t *new_freeblock(void)
-{
-    freeblock_t *fb;
-    
-    fb = newblock();
-    
-    if (fb == NULL) return NULL;
-    
-    fb->magic = FREEBLOCK_MAGIC;
-    fb->next  = 0ULL;
-    fb->count = 0ULL;
-    memset(fb->list, 0, sizeof fb->list);
-    
-    return fb;
-}
-
-void releaseblock(u64 id)
-{
-    blockstore_super_t *bs_super;
-    freeblock_t *fl_current;
-    
-    /* get superblock */
-    bs_super = (blockstore_super_t *) readblock(BLOCKSTORE_SUPER);
-    
-    /* get freeblock_current */
-    if (bs_super->freelist_current == 0ULL) 
-    {
-        fl_current = new_freeblock();
-        bs_super->freelist_current = allocblock(fl_current);
-        writeblock(BLOCKSTORE_SUPER, bs_super);
-    } else {
-        fl_current = readblock(bs_super->freelist_current);
-    }
-    
-    /* if full, chain to superblock and allocate new current */
-    
-    if (fl_current->count == FREEBLOCK_SIZE) {
-        fl_current->next = bs_super->freelist_full;
-        writeblock(bs_super->freelist_current, fl_current);
-        bs_super->freelist_full = bs_super->freelist_current;
-        freeblock(fl_current);
-        fl_current = new_freeblock();
-        bs_super->freelist_current = allocblock(fl_current);
-        writeblock(BLOCKSTORE_SUPER, bs_super);
-    }
-    
-    /* append id to current */
-    fl_current->list[fl_current->count++] = id;
-    writeblock(bs_super->freelist_current, fl_current);
-    
-    freeblock(fl_current);
-    freeblock(bs_super);
-    
-    
-}
-
-/* freelist debug functions: */
-void freelist_count(int print_each)
-{
-    blockstore_super_t *bs_super;
-    freeblock_t *fb;
-    u64 total = 0, next;
-    
-    bs_super = (blockstore_super_t *) readblock(BLOCKSTORE_SUPER);
-    
-    if (bs_super->freelist_current == 0ULL) {
-        printf("freelist is empty!\n");
-        return;
-    }
-    
-    fb = readblock(bs_super->freelist_current);
-    printf("%Ld entires on current.\n", fb->count);
-    total += fb->count;
-    if (print_each == 1)
-    {
-        int i;
-        for (i=0; i< fb->count; i++)
-            printf("  %Ld\n", fb->list[i]);
-    }
-    
-    freeblock(fb);
-    
-    if (bs_super->freelist_full == 0ULL) {
-        printf("freelist_full is empty!\n");
-        return;
-    }
-    
-    next = bs_super->freelist_full;
-    for (;;) {
-        fb = readblock(next);
-        total += fb->count;
-        if (print_each == 1)
-        {
-            int i;
-            for (i=0; i< fb->count; i++)
-                printf("  %Ld\n", fb->list[i]);
-        }
-        next = fb->next;
-        freeblock(fb);
-        if (next == 0ULL) break;
-    }
-    printf("Total of %Ld ids on freelist.\n", total);
-}
 
 int __init_blockstore(void)
 {
-    int i;
-    blockstore_super_t *bs_super;
-    u64 ret;
-    int block_fp;
-    
 #ifdef BLOCKSTORE_REMOTE
     struct hostent *addr;
-/* james's list
+    int i;
+
     bsservers[0].hostname = "firebug.cl.cam.ac.uk";
-<<<<<<< HEAD
-    bsservers[1].hostname = "tetris.cl.cam.ac.uk";
-    bsservers[2].hostname = "donkeykong.cl.cam.ac.uk";
-    bsservers[3].hostname = "gunfighter.cl.cam.ac.uk";
-    bsservers[4].hostname = "galaxian.cl.cam.ac.uk";
-    bsservers[5].hostname = "firetrack.cl.cam.ac.uk";
-    bsservers[6].hostname = "funfair.cl.cam.ac.uk";
-    bsservers[7].hostname = "felix.cl.cam.ac.uk";
-*/
-    bsservers[0].hostname = "arcadians.cl.cam.ac.uk";
-    bsservers[1].hostname = "uridium.cl.cam.ac.uk";
-    bsservers[2].hostname = "shep.cl.cam.ac.uk";
-    bsservers[3].hostname = "centipede.cl.cam.ac.uk";
-    bsservers[4].hostname = "ghouls.cl.cam.ac.uk";
-    bsservers[5].hostname = "phoenix.cl.cam.ac.uk";
-    bsservers[6].hostname = "swarm.cl.cam.ac.uk";
-    bsservers[7].hostname = "freefall.cl.cam.ac.uk";
-=======
     bsservers[1].hostname = "planb.cl.cam.ac.uk";
     bsservers[2].hostname = "simcity.cl.cam.ac.uk";
     bsservers[3].hostname = NULL/*"gunfighter.cl.cam.ac.uk"*/;
@@ -1100,7 +923,6 @@
     bsservers[5].hostname = NULL/*"firetrack.cl.cam.ac.uk"*/;
     bsservers[6].hostname = NULL/*"funfair.cl.cam.ac.uk"*/;
     bsservers[7].hostname = NULL/*"felix.cl.cam.ac.uk"*/;
->>>>>>> 34b11086
     bsservers[8].hostname = NULL;
     bsservers[9].hostname = NULL;
     bsservers[10].hostname = NULL;
@@ -1174,30 +996,7 @@
     if (block_fp < 0) {
         perror("open");
         return -1;
-        exit(-1);
-    }
-    
-    if (lseek(block_fp, 0, SEEK_END) == 0) {
-        bs_super = newblock();
-        bs_super->magic            = BLOCKSTORE_MAGIC;
-        bs_super->freelist_full    = 0LL;
-        bs_super->freelist_current = 0LL;
-        
-        ret = allocblock(bs_super);
-        
-        freeblock(bs_super);
-    } else {
-        bs_super = (blockstore_super_t *) readblock(BLOCKSTORE_SUPER);
-        if (bs_super->magic != BLOCKSTORE_MAGIC)
-        {
-            printf("BLOCKSTORE IS CORRUPT! (no magic in superblock!)\n");
-            exit(-1);
-        }
-        freeblock(bs_super);
-    }
-        
-    close(block_fp);
-        
+    }
 #endif /*  BLOCKSTORE_REMOTE */   
     return 0;
 }